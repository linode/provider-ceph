--- conflicted
+++ resolved
@@ -183,7 +183,7 @@
 # Best for development - locally run provider-ceph controller.
 mirrord: dev-cluster crossplane-cluster load-package
 
-mirrord-run: 
+mirrord-run:
 	@$(INFO) Starting mirrord on deployment
 	$(MIRRORD) exec -f .mirrord/mirrord.json make run
 
@@ -252,17 +252,6 @@
 
 .PHONY: crossplane.help help-special aws
 
-<<<<<<< HEAD
-# Install Docker Compose to run localstack.
-COMPOSE ?= $PWD/bin/docker-compose
-compose:
-ifeq (,$(wildcard $(COMPOSE)))
-	curl -sL https://github.com/docker/compose/releases/download/v2.17.3/docker-compose-linux-x86_64 -o $(COMPOSE)
-	chmod +x $(COMPOSE)
-endif
-
-=======
->>>>>>> 909b189d
 # Install aws cli for testing.
 AWS ?= /usr/local/bin/aws
 aws:
