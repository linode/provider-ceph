--- conflicted
+++ resolved
@@ -89,13 +89,8 @@
 		return Updated, nil
 	}
 
-<<<<<<< HEAD
 	s3Client := l.backendStore.GetBackendS3Client(backendName)
-	response, err := s3internal.GetBucketLifecycleConfiguration(ctx, s3Client, aws.String(bucket.Name))
-=======
-	s3Client := l.backendStore.GetBackendClient(backendName)
 	response, err := rgw.GetBucketLifecycleConfiguration(ctx, s3Client, aws.String(bucket.Name))
->>>>>>> 4ed5adbb
 	if err != nil {
 		return NeedsUpdate, err
 	}
