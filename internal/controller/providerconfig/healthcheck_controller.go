--- conflicted
+++ resolved
@@ -71,14 +71,10 @@
 	autoPauseBucket bool
 }
 
-<<<<<<< HEAD
-func (r *HealthCheckReconciler) Reconcile(ctx context.Context, req ctrl.Request) (ctrl.Result, error) {
+func (r *HealthCheckReconciler) Reconcile(ctx context.Context, req ctrl.Request) (res ctrl.Result, err error) {
 	ctx, span := otel.Tracer("").Start(ctx, "HealthCheckReconciler")
 	defer span.End()
 
-=======
-func (r *HealthCheckReconciler) Reconcile(ctx context.Context, req ctrl.Request) (res ctrl.Result, err error) {
->>>>>>> 909b189d
 	r.log.Info("Reconciling health of s3 backend", "name", req.Name)
 
 	bucketName := req.Name + healthCheckSuffix
@@ -95,12 +91,6 @@
 
 	if providerConfig.Spec.DisableHealthCheck {
 		r.log.Info("Health check is disabled for s3 backend", "name", req.Name)
-<<<<<<< HEAD
-		providerConfig.Status.Health = apisv1alpha1.HealthStatusUnknown
-		if err := r.kubeClient.Status().Update(ctx, providerConfig); err != nil {
-			traces.SetAndRecordError(span, err)
-			return ctrl.Result{}, errors.Wrap(err, errUpdateHealth)
-=======
 
 		r.backendStore.SetBackendHealthStatus(req.Name, apisv1alpha1.HealthStatusUnknown)
 
@@ -108,23 +98,14 @@
 			pc.Status.Health = apisv1alpha1.HealthStatusUnknown
 		}); updateErr != nil {
 			err = errors.Wrap(updateErr, errUpdateHealth)
->>>>>>> 909b189d
+			traces.SetAndRecordError(span, err)
 		}
 
 		return
 	}
 
-<<<<<<< HEAD
-	if err := r.kubeClient.Get(ctx, types.NamespacedName{Namespace: hcBucket.Namespace, Name: hcBucket.Name}, hcBucket); err != nil {
-		if kerrors.IsNotFound(err) {
-			// No existing health check bucket for this ProviderConfig, create it.
-			if err := r.createHealthCheckBucket(ctx, providerConfig, hcBucket); err != nil {
-				r.log.Info("Failed to create bucket for health check on s3 backend", "name", providerConfig.Name)
-				traces.SetAndRecordError(span, err)
-=======
 	// Keep the previous health status to compare the current one later
 	previousHealth := providerConfig.Status.Health
->>>>>>> 909b189d
 
 	// Assume the status is Unhealthy until we can verify otherwise.
 	providerConfig.Status.Health = apisv1alpha1.HealthStatusUnhealthy
@@ -150,26 +131,13 @@
 		}
 	}
 
-<<<<<<< HEAD
-	var err error
-	// Perform an initial check once on each provider config for the health check bucket.
-	// This is done because the backend store reconciler and bucket controller need to
-	// complete before we can write to the health check bucket.
-	r.onceMap.addEntryWithOnce(req.Name).Do(func() {
-		err = r.bucketExistsRetry(ctx, providerConfig.Name, hcBucket.Name)
-	})
-	if err != nil {
-		r.onceMap.deleteEntry(providerConfig.Name)
+	if err = r.doHealthCheck(ctx, providerConfig, bucketName); err != nil {
 		traces.SetAndRecordError(span, err)
-		return ctrl.Result{}, err
-=======
-	if err = r.doHealthCheck(ctx, providerConfig, bucketName); err != nil {
 		r.log.Info("Failed to do health check on s3 backend", "name", providerConfig.Name, "backend", req.Name)
 
 		providerConfig.Status.Reason = fmt.Sprintf("failed to do health check: %v", err.Error())
 
 		return
->>>>>>> 909b189d
 	}
 
 	currentHealth := providerConfig.Status.Health
@@ -204,14 +172,10 @@
 	return s3internal.DeleteBucket(ctx, backendClient, aws.String(bucketName))
 }
 
-<<<<<<< HEAD
-func (r *HealthCheckReconciler) doHealthCheck(ctx context.Context, providerConfig *apisv1alpha1.ProviderConfig, hcBucket *v1alpha1.Bucket) error {
+func (r *HealthCheckReconciler) doHealthCheck(ctx context.Context, providerConfig *apisv1alpha1.ProviderConfig, bucketName string) error {
 	ctx, span := otel.Tracer("").Start(ctx, "HealthCheckReconciler.doHealthCheck")
 	defer span.End()
 
-=======
-func (r *HealthCheckReconciler) doHealthCheck(ctx context.Context, providerConfig *apisv1alpha1.ProviderConfig, bucketName string) error {
->>>>>>> 909b189d
 	s3BackendClient := r.backendStore.GetBackendClient(providerConfig.Name)
 	if s3BackendClient == nil {
 		err := errors.New(errBackendNotStored)
@@ -225,14 +189,6 @@
 		Body:   strings.NewReader(time.Now().Format(time.RFC850)),
 	})
 	if putErr != nil {
-<<<<<<< HEAD
-		traces.SetAndRecordError(span, putErr)
-		if err := r.kubeClient.Status().Update(ctx, providerConfig); err != nil {
-			return errors.Wrap(err, putErr.Error())
-		}
-
-=======
->>>>>>> 909b189d
 		return errors.Wrap(putErr, errPutHealthCheckFile)
 	}
 
@@ -241,14 +197,6 @@
 		Key:    aws.String(healthCheckFile),
 	})
 	if getErr != nil {
-<<<<<<< HEAD
-		traces.SetAndRecordError(span, getErr)
-		if err := r.kubeClient.Status().Update(ctx, providerConfig); err != nil {
-			return errors.Wrap(err, getErr.Error())
-		}
-
-=======
->>>>>>> 909b189d
 		return errors.Wrap(getErr, errGetHealthCheckFile)
 	}
 
