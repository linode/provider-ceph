--- conflicted
+++ resolved
@@ -214,14 +214,12 @@
 }
 
 func BucketExists(ctx context.Context, s3Backend backendstore.S3Client, bucketName string) (bool, error) {
-<<<<<<< HEAD
 	ctx, span := otel.Tracer("").Start(ctx, "BucketExists")
 	defer span.End()
-=======
+
 	if cache.Exists(bucketName) {
 		return true, nil
 	}
->>>>>>> 909b189d
 
 	_, err := s3Backend.HeadBucket(ctx, &s3.HeadBucketInput{Bucket: aws.String(bucketName)})
 	if err != nil {
